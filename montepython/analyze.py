"""
.. module:: analyze
   :synopsis: Extract data from chains and produce plots

.. moduleauthor:: Karim Benabed <benabed@iap.fr>
.. moduleauthor:: Benjamin Audren <benjamin.audren@epfl.ch>

Collection of functions needed to analyze the Markov chains.

This module defines as well a class :class:`Information`, that stores useful
quantities, and shortens the argument passing between the functions.

.. note::
    Some of the methods used in this module are directly adapted from the
    `CosmoPmc <http://www.cosmopmc.info>`_ code from Kilbinger et. al.

"""
import os
import math
import numpy as np
from itertools import count
# The root plotting module, to change options like font sizes, etc...
import matplotlib
# The following line suppresses the need for an X server
matplotlib.use("Agg")
# Module for handling display
import matplotlib.pyplot as plt
# Module to handle warnings from matplotlib
import warnings
import importlib
import io_mp
from itertools import ifilterfalse
from itertools import ifilter
import scipy.ndimage

# Defined to remove the burnin for all the points that were produced before the
# first time where -log-likelihood <= min-minus-log-likelihood+LOG_LKL_CUTOFF
LOG_LKL_CUTOFF = 3

NUM_COLORS = 6


def analyze(command_line):
    """
    Main function, does the entire analysis.

    It calls in turn all the other routines from this module. To limit the
    arguments of each function to a reasonnable size, a :class:`Information`
    instance is used. This instance is initialized in this function, then
    appended by the other routines.

    """
    # Check if the scipy module has the interpolate method correctly
    # installed (should be the case on every linux distribution with
    # standard numpy)
    try:
        from scipy.interpolate import interp1d
        Information.has_interpolate_module = True
    except ImportError:
        Information.has_interpolate_module = False
        warnings.warn(
            'No cubic interpolation done (no interpolate method found ' +
            'in scipy), only linear')

    # Determine how many different folders are asked through the 'info'
    # command, and create as many Information instances
    files = separate_files(command_line.files)

    # Create an instance of the Information class for each subgroup found in
    # the previous function. They will each hold all relevant information, and
    # be used as a compact way of exchanging information between functions
    information_instances = []
    for item in files:
        info = Information(command_line)
        information_instances.append(info)

        # Prepare the files, according to the case, load the log.param, and
        # prepare the output (plots folder, .covmat, .info and .log files).
        # After this step, info.files will contain all chains.
        status = prepare(item, info)
        # If the preparation step generated new files (for instance,
        # translating from NS or CH to Markov Chains) this routine should stop
        # now.
        if not status:
            return

        # Compute the mean, maximum of likelihood, 1-sigma variance for this
        # main folder. This will create the info.chain object, which contains
        # all the points computed stacked in one big array.
        convergence(info)

        # check if analyze() is called directly by the user, or by the mcmc loop during an updating phase
        try:
            # command_line.update is defined when called by the mcmc loop
            command_line.update
        except:
            # in case it was not defined (i.e. when analyze() is called directly by user), set it to False
            command_line.update = 0
        # check if analyze() is called directly by the user, or by the mcmc loop at the start of an adaptive run
        try:
            # command_line.adaptive is defined when called by the mcmc loop
            command_line.adaptive
        except:
            # in case it was not defined (i.e. when analyze() is called directly by user), set it to False
            command_line.adaptive = 0

        # compute covariance matrix, except when we are in update mode and convergence is too bad or good enough
        # or if we are in adaptive mode and only want a first guess for the covmat
        if command_line.update and (np.amax(info.R) > 3. or np.amax(info.R) < 0.4 or np.isnan(np.sum(info.R))) and not command_line.adaptive:
            print '--> Not computing covariance matrix'
        else:
            try:
                if command_line.want_covmat:
                    print '--> Computing covariance matrix'
                    info.covar = compute_covariance_matrix(info)
                    # Writing it out in name_of_folder.covmat
                    io_mp.write_covariance_matrix(
                        info.covar, info.backup_names, info.cov_path)
            except:
                print '--> Computing covariance matrix failed'
                pass

        # Store an array, sorted_indices, containing the list of indices
        # corresponding to the line with the highest likelihood as the first
        # element, and then as decreasing likelihood
        info.sorted_indices = info.chain[:, 1].argsort(0)

        # Writing the best-fit model in name_of_folder.bestfit
        bestfit_line = [elem*info.scales[i, i] for i, elem in
                        enumerate(info.chain[info.sorted_indices[0], 2:])]
        io_mp.write_bestfit_file(bestfit_line, info.backup_names,
                                 info.best_fit_path)

    if not command_line.minimal:
        # Computing 1,2 and 3-sigma errors, and plot. This will create the
        # triangle and 1d plot by default.
        compute_posterior(information_instances)

        print '--> Writing .info and .tex files'
        for info in information_instances:
            info.write_information_files()

    # when called by MCMC in update mode, return R values so that they can be written for information in the chains
    if command_line.update:
        return info.R

def prepare(files, info):
    """
    Scan the whole input folder, and include all chains in it.

    Since you can decide to analyze some file(s), or a complete folder, this
    function first needs to separate between the two cases.

    .. warning::
        If someday you change the way the chains are named, remember to change
        here too, because this routine assumes the chains have a double
        underscore in their names.

    .. note::
        Only files ending with .txt will be selected, to keep compatibility
        with CosmoMC format

    .. note::
        New in version 2.0.0: if you ask to analyze a Nested Sampling
        sub-folder (i.e. something that ends in `NS` with capital letters), the
        analyze module will translate the output from Nested Sampling to
        standard chains for Monte Python, and stops. You can then run the
        `-- info` flag on the whole folder. **This procedure is not necessary
        if the run was complete, but only if the Nested Sampling run was killed
        before completion**.

    Parameters
    ----------
    files : list
        list of potentially only one element, containing the files to analyze.
        This can be only one file, or the encompassing folder, files
    info : Information instance
        Used to store the result

    """
    # First test if the folder is a Nested Sampling or CosmoHammer folder. If
    # so, call the module's own routine through the clean conversion function,
    # which will translate the output of this other sampling into MCMC chains
    # that can then be analyzed.
    modules = ['nested_sampling', 'cosmo_hammer']
    tags = ['NS', 'CH']
    for module_name, tag in zip(modules, tags):
        action_done = clean_conversion(module_name, tag, files[0])
        if action_done:
            return False

    # If the input command was an entire folder, then grab everything in it.
    # Too small files (below 600 octets) and subfolders are automatically
    # removed.
    folder, files, basename = recover_folder_and_files(files)

    info.files = files
    info.folder = folder
    info.basename = basename

    # Check if the log.param file exists
    parameter_file_path = os.path.join(folder, 'log.param')
    if os.path.isfile(parameter_file_path):
        if os.path.getsize(parameter_file_path) == 0:
            raise io_mp.AnalyzeError(
                "The log param file %s " % os.path.join(folder, 'log.param') +
                "seems empty")
    else:
        raise io_mp.AnalyzeError(
            "The log param file %s " % os.path.join(folder, 'log.param') +
            "is missing in the analyzed folder?")

    # If the folder has no subdirectory, then go for a simple infoname,
    # otherwise, call it with the last name
    basename = (os.path.basename(folder) if os.path.basename(folder) != '.'
                else os.path.basename(os.path.abspath(
                    os.path.join(folder, '..'))))

    info.v_info_path = os.path.join(folder, basename+'.v_info')
    info.h_info_path = os.path.join(folder, basename+'.h_info')
    info.tex_path = os.path.join(folder, basename+'.tex')
    info.cov_path = os.path.join(folder, basename+'.covmat')
    info.log_path = os.path.join(folder, basename+'.log')
    info.best_fit_path = os.path.join(folder, basename+'.bestfit')
    info.param_path = parameter_file_path

    return True


def convergence(info):
    """
    Compute convergence for the desired chains, using Gelman-Rubin diagnostic

    Chains have been stored in the info instance of :class:`Information`. Note
    that the G-R diagnostic can be computed for a single chain, albeit it will
    most probably give absurd results. To do so, it separates the chain into
    three subchains.

    """
    # Recovering parameter names and scales, creating tex names,
    extract_parameter_names(info)
    # Now that the number of parameters is known, the array containing bounds
    # can be initialised
    info.bounds = np.zeros((len(info.ref_names), len(info.levels), 2))

    # Circle through all files to find the global maximum of likelihood
    #print '--> Finding global maximum of likelihood'
    find_maximum_of_likelihood(info)

    # Restarting the circling through files, this time removing the burnin,
    # given the maximum of likelihood previously found and the global variable
    # LOG_LKL_CUTOFF. spam now contains all the accepted points that were
    # explored once the chain moved within min_minus_lkl - LOG_LKL_CUTOFF.
    # If the user asks for a keep_fraction <1, this is also the place where
    # a fraction (1-keep_fraction) is removed at the beginning of each chain.
    #print '--> Removing burn-in'
    spam = remove_bad_points(info)

    info.remap_parameters(spam)
    # Now that the list spam contains all the different chains removed of
    # their respective burn-in, proceed to the convergence computation

    # 2D arrays for mean and var, one column will contain the total (over
    # all chains) mean (resp. variance), and each other column the
    # respective chain mean (resp. chain variance). R only contains the
    # values for each parameter. Therefore, mean and var will have len(spam)+1
    # as a first dimension
    mean = np.zeros((len(spam)+1, info.number_parameters))
    var = np.zeros((len(spam)+1, info.number_parameters))
    R = np.zeros(info.number_parameters)

    # Store the total number of points, and the total in each chain
    total = np.zeros(len(spam)+1)
    for j in xrange(len(spam)):
        total[j+1] = spam[j][:, 0].sum()
    total[0] = total[1:].sum()

    # Compute mean and variance for each chain
    print '--> Computing mean values'
    compute_mean(mean, spam, total)

    print '--> Computing variance'
    compute_variance(var, mean, spam, total)

    print '--> Computing convergence criterium (Gelman-Rubin)'
    # Gelman Rubin Diagnostic:
    # Computes a quantity linked to the ratio of the mean of the variances of
    # the different chains (within), and the variance of the means (between)
    # Note: This is not strictly speaking the Gelman Rubin test, defined for
    # same-length MC chains. Our quantity is defined without the square root,
    # which should not change much the result: a small sqrt(R) will still be a
    # small R. The same convention is used in CosmoMC, except for the weighted
    # average: we decided to do the average taking into account that longer
    # chains should count more
    within = 0
    between = 0
    for i in xrange(np.shape(mean)[1]):
        for j in xrange(len(spam)):
            within += total[j+1]*var[j+1, i]
            between += total[j+1]*(mean[j+1, i]-mean[0, i])**2
        within /= total[0]
        between /= (total[0]-1)

        R[i] = between/within
        if i == 0:
            print ' -> R-1 is %.6f' % R[i], '\tfor ', info.ref_names[i]
        else:
            print '           %.6f' % R[i], '\tfor ', info.ref_names[i]

    # Log finally the total number of steps, and absolute loglikelihood
    with open(info.log_path, 'a') as log:
        log.write("--> Total    number    of    steps: %d\n" % (
            info.steps))
        log.write("--> Total number of accepted steps: %d\n" % (
            info.accepted_steps))
        log.write("--> Minimum of -logLike           : %.2f" % (
            info.min_minus_lkl))

    # Store the remaining members in the info instance, for further writing to
    # files, storing only the mean and total of all the chains taken together
    info.mean = mean[0]
    info.R = R
    info.total = total[0]

    # Create the main chain, which consists in all elements of spam
    # put together. This will serve for the plotting.
    info.chain = np.vstack(spam)


def compute_posterior(information_instances):
    """
    computes the marginalized posterior distributions, and optionnally plots
    them

    Parameters
    ----------
    information_instances : list
        list of information objects, initialised on the given folders, or list
        of file, in input. For each of these instance, plot the 1d and 2d
        posterior distribution, depending on the flags stored in the instances,
        comming from command line arguments or read from a file.
    """
    # For convenience, store as `conf` the first element of the list
    # information_instances, since it will be called often to check for
    # configuration parameters
    conf = information_instances[0]

    # Pre configuration of the output, note that changes to the font size
    # will occur later on as well, to obtain a nice scaling.
    matplotlib.rc('text', usetex=True)
    matplotlib.rc('font', size=11)
    matplotlib.rc('xtick', labelsize='8')
    matplotlib.rc('ytick', labelsize='8')

    # Recover max and min values for each instance, defining the a priori place
    # of ticks (in case of a comparison, this should change)
    for info in information_instances:
        info.define_ticks()
        # If plots/ folder in output folder does not exist, create it
        if os.path.isdir(os.path.join(info.folder, 'plots')) is False:
            os.mkdir(os.path.join(info.folder, 'plots'))

    # Determine the total number of parameters to plot, based on the list
    # without duplicates of the plotted parameters of all information instances
    plotted_parameters = []
    # For printing not in latex
    ref_names = []
    for info in information_instances:
        for index, name in enumerate(info.plotted_parameters):
            if name not in plotted_parameters:
                plotted_parameters.append(name)
                ref_names.append(info.ref_names[index])

    if len(plotted_parameters) == 0:
        raise io_mp.AnalyzeError(
            "You provided no parameters to analyze, probably by selecting"
            " wrong parameters names in the '--extra' file.")
    # Find the appropriate number of columns and lines for the 1d posterior
    # plot
    if  conf.num_columns_1d == None:
        num_columns = int(round(math.sqrt(len(plotted_parameters))))
    else:
        num_columns = conf.num_columns_1d
    num_lines = int(math.ceil(len(plotted_parameters)*1.0/num_columns))

    # For special needs, you can impose here a different number of columns and lines in the 1d plot
    # Here is a commented example:
    # if (len(plotted_parameters) == 10):
    #     num_columns = 5
    #     num_lines = 2

    # Create the figures
    # which will be 3*3 inches per subplot, quickly growing!
    if conf.plot:
        fig1d = plt.figure(num=1, figsize=(
            3*num_columns,
            3*num_lines), dpi=80)
    if conf.plot_2d:
        fig2d = plt.figure(num=2, figsize=(
            3*len(plotted_parameters),
            3*len(plotted_parameters)), dpi=80)

    # Create the name of the files, concatenating the basenames with
    # underscores.
    file_name = "_".join(
        [info.basename for info in information_instances])


    # JL: READ HERE INVERSE FISHER
    if info.plot_fisher:
        try:
            # read inv_fisher file
            file_name = os.path.join(info.folder, 'inv_fisher1.mat')
            n=0
            with open(file_name, 'r') as f:
                inv_fisher = np.zeros((len(info.ref_names), len(info.ref_names)), 'float64')
                for line in f:
                    if line.find('#') != -1:
                        fisher_num_param = len(line.split())-1
                        fisher_indices = np.zeros(fisher_num_param, 'int')
                        for i in range(fisher_num_param):
                            fisher_name = line.split()[i+1].replace(',', '')
                            try:
                                fisher_indices[i] = info.ref_names.index(fisher_name)
                                print 'Read fisher matrix entry for parameter ',fisher_name
                            except:
                                print 'Input fisher matrix contained unknown parameter ',fisher_name
                                fisher_indices[i] = -1
                    else:
                        if fisher_indices[n] >= 0:
                            for m in range(fisher_num_param):
                                if fisher_indices[m] >= 0:
                                    inv_fisher[fisher_indices[n],fisher_indices[m]]=line.split()[m]
                        n += 1
            #print 'Read Fisher matrix:'
            #print 'param  center  scale  (Fii)^1/2  (Fii)^-1/2'
            #for i in range(len(info.ref_names)):
            #    if fisher[i,i] != 0.:
            #        print info.ref_names[i],info.centers[i],info.scales[i,i],math.sqrt(fisher[i,i]),1./math.sqrt(fisher[i,i])
            #    else:
            #        print info.ref_names[i],info.centers[i],' ---'
        except Warning:
            warnings.warn("Did not find inv_fisher file %s" % file_name)

    # Loop over all the plotted parameters
    # There will be two indices at all time, the one running over the plotted
    # parameters, `index`, and the one corresponding to the actual column in
    # the actual file, `native_index`. For instance, if you try to plot only
    # two columns of a several columns file, index will vary from 0 to 1, but
    # the corresponding native indices might be anything.
    # Obviously, since plotted parameters contain potentially names not
    # contained in some files (in case of a comparison), native index might be
    # undefined.
    # Defined the legends object, which will store the plot style, to display
    # at the level of the figure
    legends = [None for _ in range(len(information_instances))]
    if not conf.legendnames:
        legend_names = [info.basename.replace('_', ' ')
                        for info in information_instances]
    else:
        legend_names = conf.legendnames
    print '-----------------------------------------------'
    for index, name in enumerate(plotted_parameters):

        # Adding the subplots to the respective figures, this will correspond
        # to the diagonal on the triangle plot.
        if conf.plot_2d:
            ax2d = fig2d.add_subplot(
                len(plotted_parameters),
                len(plotted_parameters),
                index*(len(plotted_parameters)+1)+1,
                yticks=[])
        if conf.plot:
            ax1d = fig1d.add_subplot(
                num_lines, num_columns, index+1, yticks=[])

        # check for each instance if the name is part of the list of plotted
        # parameters, and if yes, store the native_index. If not, store a flag
        # to ignore any further plotting or computing issues concerning this
        # particular instance.
        for info in information_instances:
            try:
                info.native_index = info.ref_names.index(name)
                info.ignore_param = False
                standard_name = info.backup_names[info.native_index]
            except ValueError:
                info.ignore_param = True

        adjust_ticks(name, information_instances)

        # normalized histogram
        print ' -> Computing histograms for ', name
        for info in information_instances:
            if not info.ignore_param:

                # 1D posterior normalised to P_max=1 (first step)
                #
                # simply the histogram from the chains, with few bins
                #
                info.hist, info.bin_edges = np.histogram(
                    info.chain[:, info.native_index+2], bins=info.bins,
                    weights=info.chain[:, 0], normed=False, density=False)
                info.hist = info.hist/info.hist.max()
                # Correct for temperature
                info.hist = info.hist**conf.temperature

                info.bincenters = 0.5*(info.bin_edges[1:]+info.bin_edges[:-1])

                # 1D posterior normalised to P_max=1 (second step)
                #
                # returns a histogram still normalised to one, but with a ten times finer sampling;
                # >> first, tries a method with spline interpolation between bin centers and extrapolation at the edges
                # >> if it fails, a simpler and more robust method of linear interpolation between bin centers is used
                # >> if the interpolation module is not installed, this step keeps the same posterior
                #
                info.interp_hist, info.interp_grid = cubic_interpolation(
                    info, info.hist, info.bincenters)

                # minimum credible interval (method by Jan Haman). Fails for
                # multimodal histograms
                bounds = minimum_credible_intervals(info)
                info.bounds[info.native_index] = bounds

        # plotting
        for info in information_instances:
            if not info.ignore_param:

                # 1D posterior normalised to P_max=1 (third step, used only for plotting)
                #
                # apply gaussian smoothing
                #
                # factor by which the grid has been made thinner (10 means 10 times more bins)
                interpolation_factor = float(len(info.interp_grid))/float(len(info.bincenters))
                # factor for gaussian smoothing
                sigma = interpolation_factor*info.gaussian_smoothing
                # smooth
                smoothed_interp_hist = scipy.ndimage.filters.gaussian_filter(info.interp_hist,sigma)
                # re-normalised
                smoothed_interp_hist = smoothed_interp_hist/smoothed_interp_hist.max()

                if conf.plot_2d:

                    ##################################################
                    # plot 1D posterior in diagonal of triangle plot #
                    ##################################################
                    plot = ax2d.plot(
                        info.interp_grid,
                        smoothed_interp_hist,
                        linewidth=info.line_width, ls='-',
                        color = info.cmaps[info.id](0.66),
                        # the 0.66 adjusts the color of the lines to those of the 68% contours.
                        # you could use 0.33 to get the color of the 95% contours,
                        # or 0.5 to get something in between.
                        alpha = info.alphas[info.id])

                    legends[info.id] = plot[0]
                    ax2d.set_xticks(info.ticks[info.native_index])
                    if conf.legend_style == 'top':
                        ax2d.set_title(
                            '%s=$%.{0}g^{{+%.{0}g}}_{{%.{0}g}}$'.format(
                                info.decimal) % (
                                info.tex_names[info.native_index],
                                info.mean[info.native_index],
                                info.bounds[info.native_index, 0, -1],
                                info.bounds[info.native_index, 0, 0]),
                            fontsize=info.fontsize)
                        ax2d.set_xticklabels(
                            ['%.{0}g'.format(info.decimal) % s
                             for s in info.ticks[info.native_index]],
                            fontsize=info.ticksize)
                    elif conf.legend_style == 'sides':
                        # Except for the last 1d plot (bottom line), don't
                        # print ticks
                        if index == len(plotted_parameters)-1:
                            ax2d.set_xticklabels(
                                ['%.{0}g'.format(info.decimal) % s
                                 for s in info.ticks[info.native_index]],
                                fontsize=info.ticksize)
                            ax2d.tick_params('x',direction='inout')
                            ax2d.set_xlabel(
                                info.tex_names[info.native_index],
                                fontsize=info.fontsize)
                        else:
                            ax2d.set_xticklabels([])
                    ax2d.axis([info.x_range[info.native_index][0],
                               info.x_range[info.native_index][1],
                               0, 1.05])

                if conf.plot:
                    if conf.short_title_1d:
                        ax1d.set_title(
                            '%s'.format(info.decimal) % (
                                    info.tex_names[info.native_index]),
                            fontsize=info.fontsize)
                    else:
                        # Note the use of double curly brackets {{ }} to produce
                        # the desired LaTeX output. This is necessary because the
                        # format function would otherwise understand single
                        # brackets as fields.
                        ax1d.set_title(
                            '%s=$%.{0}g^{{+%.{0}g}}_{{%.{0}g}}$'.format(
                                info.decimal) % (
                                    info.tex_names[info.native_index],
                                    info.mean[info.native_index],
                                    info.bounds[info.native_index, 0, -1],
                                    info.bounds[info.native_index, 0, 0]),
                            fontsize=info.fontsize)

                    # JL: example of customisation commands
                    # (in this example: change label and plot vertical lines)
                    # At some point these types of commands will be made available from
                    # the customisation input files in plot_file/
                    #ax1d.set_title(r'$M_{\nu}  (eV)$',fontsize=info.fontsize)
                    #ax1d.axvline(x=0.058536,linestyle='-',color='k')
                    #ax1d.axvline(x=0.098993,linestyle='-',color='k')
                    #ax1d.axvline(x=0.06,linestyle='--',color='k')
                    #ax1d.axvline(x=0.10,linestyle='--',color='k')

                    ax1d.set_xticks(info.ticks[info.native_index])
                    ax1d.set_xticklabels(
                        ['%.{0}g'.format(info.decimal) % s
                         for s in info.ticks[info.native_index]],
                        fontsize=info.ticksize)
                    ax1d.axis([info.x_range[info.native_index][0],
                               info.x_range[info.native_index][1],
                               0, 1.05])

                    ##################################################
                    # plot 1D posterior in 1D plot                   #
                    ##################################################
                    ax1d.plot(
                        info.interp_grid,
                        # gaussian filtered 1d posterior:
                        smoothed_interp_hist,
                        # raw 1d posterior:
                        #info.interp_hist,
                        lw=info.line_width, ls='-',
                        color = info.cmaps[info.id](0.5),
                        alpha = info.alphas[info.id])
                    # uncopmment if you want to see the raw point sfrom the histogram
                    # (to check whether the inteprolation and smoothing generated artefacts)
                    #ax1d.plot(
                    #    info.bincenters,
                    #    info.hist,
                    #    'ro')

        if conf.mean_likelihood:
            for info in information_instances:
                if not info.ignore_param:
                    try:

                        # 1D mean likelihood normalised to P_max=1 (first step)
                        #
                        # simply the histogram from the chains, weighted by mutiplicity*likelihood
                        #
                        lkl_mean, _ = np.histogram(
                            info.chain[:, info.native_index+2],
                            bins=info.bin_edges,
                            normed=False,
                            weights=np.exp(
                                conf.min_minus_lkl-info.chain[:, 1])*info.chain[:, 0])
                        lkl_mean /= lkl_mean.max()

                        # 1D mean likelihood normalised to P_max=1 (second step)
                        #
                        # returns a histogram still normalised to one, but with a ten times finer sampling;
                        # >> first, tries a method with spline interpolation between bin centers and extrapolation at the edges
                        # >> if it fails, a simpler and more robust method of linear interpolation between bin centers is used
                        # >> if the interpolation module is not installed, this step keeps the same posterior
                        #
                        interp_lkl_mean, interp_grid = cubic_interpolation(
                            info, lkl_mean, info.bincenters)

                        # 1D mean likelihood normalised to P_max=1 (third step, used only for plotting)
                        #
                        # apply gaussian smoothing
                        #
                        # smooth
                        smoothed_interp_lkl_mean = scipy.ndimage.filters.gaussian_filter(interp_lkl_mean,sigma)
                        # re-normalised
                        smoothed_interp_lkl_mean = smoothed_interp_lkl_mean/smoothed_interp_lkl_mean.max()

                        ########################################################
                        # plot 1D mean likelihood in diagonal of triangle plot #
                        ########################################################
                        if conf.plot_2d:
                            ax2d.plot(interp_grid, smoothed_interp_lkl_mean,
                                      ls='--', lw=conf.line_width,
                                      color = info.cmaps[info.id](0.5),
                                      alpha = info.alphas[info.id])

                        ########################################################
                        # plot 1D mean likelihood in 1D plot                   #
                        ########################################################
                        if conf.plot:
                            ax1d.plot(interp_grid, smoothed_interp_lkl_mean,
                                      ls='--', lw=conf.line_width,
                                      color = info.cmaps[info.id](0.5),
                                      alpha = info.alphas[info.id])

                    except:
                        print 'could not find likelihood contour for ',
                        print info.ref_parameters[info.native_index]

        if conf.subplot is True:
            if conf.plot_2d:
                extent2d = ax2d.get_window_extent().transformed(
                    fig2d.dpi_scale_trans.inverted())
                fig2d.savefig(os.path.join(
                    conf.folder, 'plots', file_name+'.'+conf.extension),
                    bbox_inches=extent2d.expanded(1.1, 1.4))
            if conf.plot:
                extent1d = ax1d.get_window_extent().transformed(
                    fig1d.dpi_scale_trans.inverted())
                fig1d.savefig(os.path.join(
                    conf.folder, 'plots', file_name+'.'+conf.extension),
                    bbox_inches=extent1d.expanded(1.1, 1.4))
            # Store the function in a file
            for info in information_instances:
                if not info.ignore_param:
                    hist_file_name = os.path.join(
                        info.folder, 'plots',
                        info.basename+'_%s.hist' % (
                            standard_name))
                    write_histogram(hist_file_name,
                                    info.interp_grid, info.interp_hist)

        # Now do the rest of the triangle plot
        if conf.plot_2d:
            for second_index in xrange(index):
                second_name = plotted_parameters[second_index]
                for info in information_instances:
                    if not info.ignore_param:
                        try:
                            info.native_second_index = info.ref_names.index(
                                plotted_parameters[second_index])
                            info.has_second_param = True
                            second_standard_name = info.backup_names[
                                info.native_second_index]
                        except ValueError:
                            info.has_second_param = False
                    else:
                        info.has_second_param = False
                ax2dsub = fig2d.add_subplot(
                    len(plotted_parameters),
                    len(plotted_parameters),
                    (index)*len(plotted_parameters)+second_index+1)
                for info in information_instances:
                    if info.has_second_param:

                        # 2D likelihood (first step)
                        #
                        # simply the histogram from the chains, with few bins only
                        #
                        info.n, info.xedges, info.yedges = np.histogram2d(
                            info.chain[:, info.native_index+2],
                            info.chain[:, info.native_second_index+2],
                            weights=info.chain[:, 0],
                            bins=(info.bins, info.bins),
                            normed=False)
                        # Correct for temperature:
                        info.n = info.n**conf.temperature

                        info.extent = [
                            info.x_range[info.native_second_index][0],
                            info.x_range[info.native_second_index][1],
                            info.x_range[info.native_index][0],
                            info.x_range[info.native_index][1]]
                        info.x_centers = 0.5*(info.xedges[1:]+info.xedges[:-1])
                        info.y_centers = 0.5*(info.yedges[1:]+info.yedges[:-1])

                        # 2D likelihood (second step)
                        #
                        # like for 1D, interpolate to get a finer grid
                        # TODO: we should not only interpolate between bin centers, but also extrapolate between side bin centers and bin edges
                        #
                        interp_y_centers = scipy.ndimage.zoom(info.y_centers,info.interpolation_smoothing, mode='reflect')
                        interp_x_centers = scipy.ndimage.zoom(info.x_centers,info.interpolation_smoothing, mode='reflect')
                        interp_likelihood = scipy.ndimage.zoom(info.n,info.interpolation_smoothing, mode='reflect')

                        # 2D likelihood (third step)
                        #
                        # gaussian smoothing
                        #
                        sigma = info.interpolation_smoothing*info.gaussian_smoothing
                        interp_smoothed_likelihood = scipy.ndimage.filters.gaussian_filter(interp_likelihood,[sigma,sigma], mode='reflect')

                        # plotting contours, using the ctr_level method (from Karim
                        # Benabed). Note that only the 1 and 2 sigma contours are
                        # displayed (due to the line with info.levels[:2])
                        try:

                            ###########################
                            # plot 2D contours        #
                            ###########################
                            if info.contours_only:
                                contours = ax2dsub.contour(
                                    interp_y_centers,
                                    interp_x_centers,
                                    interp_smoothed_likelihood,
                                    extent=info.extent, levels=ctr_level(
                                        interp_smoothed_likelihood,
                                        info.levels[:2]),
                                    zorder=4,
                                    colors = info.cmaps[info.id](0.5),
                                    alpha = info.alphas[info.id],
                                    linewidths=info.line_width)

                            ###########################
                            # plot 2D filled contours #
                            ###########################
                            else:
                                contours = ax2dsub.contourf(
                                    interp_y_centers,
                                    interp_x_centers,
                                    interp_smoothed_likelihood,
                                    extent=info.extent,
                                    levels=ctr_level(
                                        interp_smoothed_likelihood,
                                        info.levels[:2]),
                                    zorder=4,
                                    cmap=info.cmaps[info.id],
                                    alpha=info.alphas[info.id])

                        except Warning:
                            warnings.warn(
                                "The routine could not find the contour of the " +
                                "'%s-%s' 2d-plot" % (
                                    info.plotted_parameters[info.native_index],
                                    info.plotted_parameters[info.native_second_index]))

                        # ADDING FISHER CONTOURS
                        if info.plot_fisher:
                            sub_inv_fisher = np.zeros((2,2), 'float64')
                            sub_inv_fisher[0,0] = inv_fisher[info.native_index,info.native_index]
                            sub_inv_fisher[1,1] = inv_fisher[info.native_second_index,info.native_second_index]
                            sub_inv_fisher[0,1] = inv_fisher[info.native_index,info.native_second_index]
                            sub_inv_fisher[1,0] = sub_inv_fisher[0,1]
                            inv_sub_inv_fisher = np.linalg.inv(sub_inv_fisher)

                            x = scipy.ndimage.zoom(info.x_centers,info.interpolation_smoothing, mode='reflect')
                            y = scipy.ndimage.zoom(info.y_centers,info.interpolation_smoothing, mode='reflect')

                            z = np.zeros((len(x),len(y)), 'float64')

                            #print info.ref_names[info.native_index]
                            #print info.scales[info.native_index]
                            #print info.boundaries[info.native_index]
                            #print info.centers[info.native_index]

                            for ix in range(len(x)):
                                dx = (x[ix] - info.centers[info.native_index])
                                for iy in range(len(y)):
                                    dy = (y[iy] - info.centers[info.native_second_index])
                                    z[ix,iy] = dx*inv_sub_inv_fisher[0,0]*dx + dy*inv_sub_inv_fisher[1,1]*dy + 2.*dx*inv_sub_inv_fisher[0,1]*dy

                            ax2dsub.contour(y,x,z,
                                            extent=info.extent,
                                            levels=[2.3,6.18],
                                            #levels=[9.30,15.79],
                                            zorder=4, colors='k')

                        ax2dsub.set_xticks(info.ticks[info.native_second_index])
                        ax2dsub.set_yticks(info.ticks[info.native_index])
                        ax2dsub.tick_params('both',direction='inout',top=True,bottom=True,left=True,right=True)
                        if index == len(plotted_parameters)-1:
                            ax2dsub.set_xticklabels(
                                ['%.{0}g'.format(info.decimal) % s for s in
                                 info.ticks[info.native_second_index]],
                                fontsize=info.ticksize)
                            if conf.legend_style == 'sides':
                                ax2dsub.set_xlabel(
                                    info.tex_names[info.native_second_index],
                                    fontsize=info.fontsize)
                        else:
                            ax2dsub.set_xticklabels([''])

                        ax2dsub.set_yticks(info.ticks[info.native_index])
                        if second_index == 0:
                            ax2dsub.set_yticklabels(
                                ['%.{0}g'.format(info.decimal) % s for s in
                                 info.ticks[info.native_index]],
                                fontsize=info.ticksize)
                        else:
                            ax2dsub.set_yticklabels([''])

                        if conf.legend_style == 'sides':
                            if second_index == 0:
                                ax2dsub.set_ylabel(
                                    info.tex_names[info.native_index],
                                    fontsize=info.fontsize)

                if conf.subplot is True:
                    # Store the individual 2d plots.
                    if conf.plot_2d:
                        area = ax2dsub.get_window_extent().transformed(
                            fig2d.dpi_scale_trans.inverted())
                        # Pad the saved area by 10% in the x-direction and 20% in
                        # the y-direction
                        fig2d.savefig(os.path.join(
                            conf.folder, 'plots',
                            file_name+'_2d_%s-%s.%s' % (
                                standard_name, second_standard_name,
                                conf.extension)),
                            bbox_inches=area.expanded(1.4, 1.4))

                    # store the coordinates of the points for further
                    # plotting.
                    store_contour_coordinates(
                        conf, standard_name, second_standard_name, contours)

                    for info in information_instances:
                        if not info.ignore_param and info.has_second_param:
                            info.hist_file_name = os.path.join(
                                info.folder, 'plots',
                                '{0}_2d_{1}-{2}.hist'.format(
                                    info.basename,
                                    standard_name,
                                    second_standard_name))
                    write_histogram_2d(
                        info.hist_file_name, info.x_centers, info.y_centers,
                        info.extent, info.n)

    print '-----------------------------------------------'
    if conf.plot:
        print '--> Saving figures to .{0} files'.format(info.extension)
        plot_name = '-vs-'.join([os.path.split(elem.folder)[-1]
                                for elem in information_instances])

        if conf.plot_2d:
            # Legend of triangle plot
            if ((conf.plot_legend_2d == None) and (len(legends) > 1)) or (conf.plot_legend_2d == True):
                # Create a virtual subplot in the top right corner,
                # just to be able to anchor the legend nicely
                ax2d = fig2d.add_subplot(
                    len(plotted_parameters),
                    len(plotted_parameters),
                    len(plotted_parameters),
                    )
                ax2d.axis('off')
                try:
                    ax2d.legend(legends, legend_names,
                                 loc='upper right',
                                 borderaxespad=0.,
                                 fontsize=info.legendsize)
                except TypeError:
                    ax2d.legend(legends, legend_names,
                                 loc='upper right',
                                 borderaxespad=0.,
                                 prop={'fontsize': info.legendsize})
            fig2d.subplots_adjust(wspace=0, hspace=0)
            fig2d.savefig(
                os.path.join(
                    conf.folder, 'plots', '{0}_triangle.{1}'.format(
                        plot_name, info.extension)),
                bbox_inches='tight')
        # Legend of 1D plot
        if conf.plot:
            if ((conf.plot_legend_1d == None) and (len(legends) > 1)) or (conf.plot_legend_1d == True):
                # no space left: add legend to thr right
                if len(plotted_parameters)<num_columns*num_lines:
                    fig1d.legend(legends, legend_names,
                                 loc= ((num_columns-0.9)/num_columns,0.1/num_columns),
                                 fontsize=info.legendsize)
                # space left in lower right part: add legend there
                else:
                    fig1d.legend(legends, legend_names,
                                 loc= 'center right',
                                 bbox_to_anchor = (1.2,0.5),
                                 fontsize=info.legendsize)
            fig1d.tight_layout()
            fig1d.savefig(
                os.path.join(
                    conf.folder, 'plots', '{0}_1d.{1}'.format(
                        plot_name, info.extension)),
                bbox_inches='tight')


def ctr_level(histogram2d, lvl, infinite=False):
    """
    Extract the contours for the 2d plots (Karim Benabed)

    """

    hist = histogram2d.flatten()*1.
    hist.sort()
    cum_hist = np.cumsum(hist[::-1])
    cum_hist /= cum_hist[-1]

    alvl = np.searchsorted(cum_hist, lvl)[::-1]
    clist = [0]+[hist[-i] for i in alvl]+[hist.max()]
    if not infinite:
        return clist[1:]
    return clist

def minimum_credible_intervals(info):
    """
    Extract minimum credible intervals (method from Jan Haman) FIXME
    """
    histogram = info.hist
    bincenters = info.bincenters
    levels = info.levels

    bounds = np.zeros((len(levels), 2))
    j = 0
    delta = bincenters[1]-bincenters[0]
    left_edge = max(histogram[0] - 0.5*(histogram[1]-histogram[0]), 0.)
    right_edge = max(histogram[-1] + 0.5*(histogram[-1]-histogram[-2]), 0.)
    failed = False
    for level in levels:
        norm = float(
            (np.sum(histogram)-0.5*(histogram[0]+histogram[-1]))*delta)
        norm += 0.25*(left_edge+histogram[0])*delta
        norm += 0.25*(right_edge+histogram[-1])*delta
        water_level_up = np.max(histogram)*1.0
        water_level_down = np.min(histogram)*1.0
        top = 0.

        iterations = 0
        while (abs((top/norm)-level) > 0.0001) and not failed:
            top = 0.
            water_level = (water_level_up + water_level_down)/2.
            #ontop = [elem for elem in histogram if elem > water_level]
            indices = [i for i in range(len(histogram))
                       if histogram[i] > water_level]
            # check for multimodal posteriors
            if ((indices[-1]-indices[0]+1) != len(indices)):
                warnings.warn(
                    "could not derive minimum credible intervals " +
                    "for this multimodal posterior")
                warnings.warn(
                    "please try running longer chains or reducing " +
                    "the number of bins with --bins BINS (default: 20)")
                failed = True
                break
            top = (np.sum(histogram[indices]) -
                   0.5*(histogram[indices[0]]+histogram[indices[-1]]))*(delta)

            # left
            if indices[0] > 0:
                top += (0.5*(water_level+histogram[indices[0]]) *
                        delta*(histogram[indices[0]]-water_level) /
                        (histogram[indices[0]]-histogram[indices[0]-1]))
            else:
                if (left_edge > water_level):
                    top += 0.25*(left_edge+histogram[indices[0]])*delta
                else:
                    top += (0.25*(water_level + histogram[indices[0]]) *
                            delta*(histogram[indices[0]]-water_level) /
                            (histogram[indices[0]]-left_edge))

            # right
            if indices[-1] < (len(histogram)-1):
                top += (0.5*(water_level + histogram[indices[-1]]) *
                        delta*(histogram[indices[-1]]-water_level) /
                        (histogram[indices[-1]]-histogram[indices[-1]+1]))
            else:
                if (right_edge > water_level):
                    top += 0.25*(right_edge+histogram[indices[-1]])*delta
                else:
                    top += (0.25*(water_level + histogram[indices[-1]]) *
                            delta * (histogram[indices[-1]]-water_level) /
                            (histogram[indices[-1]]-right_edge))

            if top/norm >= level:
                water_level_down = water_level
            else:
                water_level_up = water_level
            # safeguard, just in case
            iterations += 1
            if (iterations > 1000):
                warnings.warn(
                    "the loop to check for sigma deviations was " +
                    "taking too long to converge")
                failed = True
                break

        # min
        if failed:
            bounds[j][0] = np.nan
        elif indices[0] > 0:
            bounds[j][0] = bincenters[indices[0]] - delta*(histogram[indices[0]]-water_level)/(histogram[indices[0]]-histogram[indices[0]-1])
        else:
            if (left_edge > water_level):
                bounds[j][0] = bincenters[0]-0.5*delta
            else:
                bounds[j][0] = bincenters[indices[0]] - 0.5*delta*(histogram[indices[0]]-water_level)/(histogram[indices[0]]-left_edge)

        # max
        if failed:
            bounds[j][1] = np.nan
        elif indices[-1] < (len(histogram)-1):
            bounds[j][1] = bincenters[indices[-1]] + delta*(histogram[indices[-1]]-water_level)/(histogram[indices[-1]]-histogram[indices[-1]+1])
        else:
            if (right_edge > water_level):
                bounds[j][1] = bincenters[-1]+0.5*delta
            else:
                bounds[j][1] = bincenters[indices[-1]] + \
                    0.5*delta*(histogram[indices[-1]]-water_level) / \
                    (histogram[indices[-1]]-right_edge)

        j += 1

    for elem in bounds:
        for j in (0, 1):
            elem[j] -= info.mean[info.native_index]
    return bounds


def write_h(info_file, indices, name, string, quantity, modifiers=None):
    """
    Write one horizontal line of output

    """
    info_file.write('\n '+name+'\t: ')
    for i in indices:
        info_file.write(string % quantity[i]+'\t')


def cubic_interpolation(info, hist, bincenters):
    """
    Small routine to accomodate the absence of the interpolate module

    """
    if info.has_interpolate_module:

        # Get a finer interpolated grid.
        # The bin width will be reduced here by exactly 10
        # (this factor 10 is hard-coded but it could be promoted as input parameter)

        # If possible, work on log(Like) iinstead of Like, and try interpolation between bin centers + extrapolation up to side bin edges
        try:
            from scipy.interpolate import UnivariateSpline

            # test that all elements are strictly positive, otherwise we could not take the log, and we must switch to the robust method
            for elem in hist:
                if elem <= 0.:
                    raise exception()

            # define finer grid
            binwidth = bincenters[1]-bincenters[0]
            interp_grid = np.linspace(bincenters[0]-0.5*binwidth, bincenters[-1]+0.5*binwidth, len(bincenters)*10+1)

            # prepare the interpolation on log(Like) (before gaussian smoothing that will be done later):
            ln_hist = np.log(hist)
            f = UnivariateSpline(bincenters, ln_hist,
                                 s=0,
                                 bbox=[interp_grid[0],interp_grid[-1]])

            # do the interpolation
            interp_hist = f(interp_grid)

            # go back from ln_Like to Like
            interp_hist = np.exp(interp_hist)

        # if it does not work, simple robust linear interpolation between bin centers, which can never fail, nor create artefacts
        except:
            print "Warning: this probability had to be interpolated using a simplified scheme, with no spline nor extrapolation at boundaries"
            interp_grid = np.linspace(bincenters[0], bincenters[-1], (len(bincenters)-1)*10+1)
            from scipy.interpolate import interp1d
            f = interp1d(bincenters, hist,kind='linear')#kind='cubic')
            interp_hist = f(interp_grid)

        # re-normalise the interpolated curve
        interp_hist = interp_hist / interp_hist.max()

        return interp_hist, interp_grid
    else:
        return hist, bincenters


def write_histogram(hist_file_name, x_centers, hist):
    """
    Store the posterior distribution to a file

    """
    with open(hist_file_name, 'w') as hist_file:
        hist_file.write("# 1d posterior distribution\n")
        hist_file.write("\n# x_centers\n")
        hist_file.write(", ".join(
            [str(elem) for elem in x_centers])+"\n")
        hist_file.write("\n# Histogram\n")
        hist_file.write(", ".join(
            [str(elem) for elem in hist])+"\n")
    print 'wrote ', hist_file_name


def read_histogram(histogram_path):
    """
    Recover a stored 1d posterior

    """
    with open(histogram_path, 'r') as hist_file:
        for line in hist_file:
            if line:
                if line.find("# x_centers") != -1:
                    x_centers = [float(elem) for elem in
                                 hist_file.next().split(",")]
                elif line.find("# Histogram") != -1:
                    hist = [float(elem) for elem in
                            hist_file.next().split(",")]
    x_centers = np.array(x_centers)
    hist = np.array(hist)

    return x_centers, hist


def write_histogram_2d(hist_file_name, x_centers, y_centers, extent, hist):
    """
    Store the histogram information to a file, to plot it later

    """
    with open(hist_file_name, 'w') as hist_file:
        hist_file.write("# Interpolated histogram\n")
        hist_file.write("\n# x_centers\n")
        hist_file.write(", ".join(
            [str(elem) for elem in x_centers])+"\n")

        hist_file.write("\n# y_centers\n")
        hist_file.write(", ".join(
            [str(elem) for elem in y_centers])+"\n")

        hist_file.write("\n# Extent\n")
        hist_file.write(", ".join(
            [str(elem) for elem in extent])+"\n")

        hist_file.write("\n# Histogram\n")
        for line in hist:
            hist_file.write(", ".join(
                [str(elem) for elem in line])+"\n")


def read_histogram_2d(histogram_path):
    """
    Read the histogram information that was stored in a file.

    To use it, call something like this:

    .. code::

        x_centers, y_centers, extent, hist = read_histogram_2d_from_file(path)
        fig, ax = plt.subplots()
        ax.contourf(
            y_centers, x_centers, hist, extent=extent,
            levels=ctr_level(hist, [0.68, 0.95]),
            zorder=5, cma=plt.cm.autumn_r)
        plt.show()

    """
    with open(histogram_path, 'r') as hist_file:
        length = 0
        for line in hist_file:
            if line:
                if line.find("# x_centers") != -1:
                    x_centers = [float(elem) for elem in
                                 hist_file.next().split(",")]
                    length = len(x_centers)
                elif line.find("# y_centers") != -1:
                    y_centers = [float(elem) for elem in
                                 hist_file.next().split(",")]
                elif line.find("# Extent") != -1:
                    extent = [float(elem) for elem in
                              hist_file.next().split(",")]
                elif line.find("# Histogram") != -1:
                    hist = []
                    for index in range(length):
                        hist.append([float(elem) for elem in
                                     hist_file.next().split(",")])
    x_centers = np.array(x_centers)
    y_centers = np.array(y_centers)
    extent = np.array(extent)
    hist = np.array(hist)

    return x_centers, y_centers, extent, hist


def clean_conversion(module_name, tag, folder):
    """
    Execute the methods "convert" from the different sampling algorithms

    Returns True if something was made, False otherwise
    """
    has_module = False
    subfolder_name = tag+"_subfolder"
    try:
        module = importlib.import_module(module_name)
        subfolder = getattr(module, subfolder_name)
        has_module = True
    except ImportError:
        # The module is not installed, the conversion can not take place
        pass

    if has_module and os.path.isdir(folder):
        # Remove any potential trailing slash
        folder = os.path.join(
            *[elem for elem in folder.split(os.path.sep) if elem])
        if folder.split(os.path.sep)[-1] == subfolder:
            try:
                getattr(module, 'from_%s_output_to_chains' % tag)(folder)
            except IOError:
                raise io_mp.AnalyzeError(
                    "You asked to analyze a %s folder which " % tag +
                    "seems to come from an unfinished run, or to be empty " +
                    "or corrupt. Please make sure the run went smoothly " +
                    "enough.")
            warnings.warn(
                "The content of the %s subfolder has been " % tag +
                "translated for Monte Python. Please run an "
                "analysis of the entire folder now.")
            return True
    else:
        return False


def separate_files(files):
    """
    Separate the input files in folder

    Given all input arguments to the command line files entry, separate them in
    a list of lists, grouping them by folders. The number of identified folders
    will determine the number of information instances to create
    """
    final_list = []
    temp = [files[0]]
    folder = (os.path.dirname(files[0]) if os.path.isfile(files[0])
              else files[0])
    if len(files) > 1:
        for elem in files[1:]:
            new_folder = (os.path.dirname(elem) if os.path.isfile(elem)
                          else elem)
            if new_folder == folder:
                temp.append(elem)
            else:
                folder = new_folder
                final_list.append(temp)
                temp = [elem]
    final_list.append(temp)

    return final_list


def recover_folder_and_files(files):
    """
    Distinguish the cases when analyze is called with files or folder

    Note that this takes place chronologically after the function
    `separate_files`"""
    # The following list defines the substring that a chain should contain for
    # the code to recognise it as a proper chain.
    substrings = ['.txt', '__']
    limit = 10
    # If the first element is a folder, grab all chain files inside
    if os.path.isdir(files[0]):
        folder = os.path.normpath(files[0])
        files = [os.path.join(folder, elem) for elem in os.listdir(folder)
                 if not os.path.isdir(os.path.join(folder, elem))
                 and not os.path.getsize(os.path.join(folder, elem)) < limit
                 and all([x in elem for x in substrings])]
    # Otherwise, extract the folder from the chain file-name.
    else:
        # If the name is completely wrong, say it
        if not os.path.exists(files[0]):
            raise io_mp.AnalyzeError(
                "You provided a non-existant folder/file to analyze")
        folder = os.path.relpath(
            os.path.dirname(os.path.realpath(files[0])), os.path.curdir)
        files = [os.path.join(folder, elem) for elem in os.listdir(folder)
                 if os.path.join(folder, elem) in np.copy(files)
                 and not os.path.isdir(os.path.join(folder, elem))
                 and not os.path.getsize(os.path.join(folder, elem)) < limit
                 and all([x in elem for x in substrings])]
    basename = os.path.basename(folder)
    return folder, files, basename


def extract_array(line):
    """
    Return the array on the RHS of the line

    >>> extract_array("toto = ['one', 'two']\n")
    ['one', 'two']
    >>> extract_array('toto = ["one", 0.2]\n')
    ['one', 0.2]

    """
    # Recover RHS of the equal sign, and remove surrounding spaces
    rhs = line.split('=')[-1].strip()
    # Remove array signs
    rhs = rhs.strip(']').lstrip('[')
    # Recover each element of the list
    sequence = [e.strip().strip('"').strip("'") for e in rhs.split(',')]
    for index, elem in enumerate(sequence):
        try:
            sequence[index] = int(elem)
        except ValueError:
            try:
                sequence[index] = float(elem)
            except ValueError:
                pass
    return sequence


def extract_dict(line):
    """
    Return the key and value of the dictionary element contained in line

    >>> extract_dict("something['toto'] = [0, 1, 2, -2, 'cosmo']")
    'toto', [0, 1, 2, -2, 'cosmo']

    """
    # recovering the array
    sequence = extract_array(line)
    # Recovering only the LHS
    lhs = line.split('=')[0].strip()
    # Recovering the name from the LHS
    name = lhs.split('[')[-1].strip(']')
    name = name.strip('"').strip("'")

    return name, sequence


def extract_parameter_names(info):
    """
    Reading the log.param, store in the Information instance the names
    """
    backup_names = []
    plotted_parameters = []
    boundaries = []
    ref_names = []
    tex_names = []
    scales = []
    centers = []
    with open(info.param_path, 'r') as param:
        for line in param:
            if line.find('#') == -1:
                if line.find('data.experiments') != -1:
                    info.experiments = extract_array(line)
                if line.find('data.parameters') != -1:
                    name, array = extract_dict(line)
                    original = name
                    # Rename the names according the .extra file (opt)
                    if name in info.to_change.iterkeys():
                        name = info.to_change[name]
                    # If the name corresponds to a varying parameter (fourth
                    # entry in the initial array being non-zero, or a derived
                    # parameter (could be designed as fixed, it does not make
                    # any difference)), then continue the process of analyzing.
                    if array[3] != 0 or array[5] == 'derived':
                        # The real name is always kept, to have still the class
                        # names in the covmat
                        backup_names.append(original)
                        # With the list "to_plot", we can potentially restrict
                        # the variables plotted. If it is empty, though, simply
                        # all parameters will be plotted.
                        if info.to_plot == []:
                            plotted_parameters.append(name)
                        else:
                            if name in info.to_plot:
                                plotted_parameters.append(name)

                        # Append to the boundaries array
                        boundaries.append([
                            None if elem == 'None' or (isinstance(elem, int)
                                                       and elem == -1)
                            else elem for elem in array[1:3]])
                        ref_names.append(name)
                        # Take care of the scales
                        scale = array[4]
                        if name in info.new_scales.iterkeys():
                            scale = info.new_scales[name]
                        scales.append(scale)

                        # Given the scale, decide for the pretty tex name
                        number = 1./scale
                        tex_names.append(
                            io_mp.get_tex_name(name, number=number))

                        # Read starting values (useful for plotting Fisher)
                        centers.append(array[0])

    scales = np.diag(scales)

    info.ref_names = ref_names
    info.tex_names = tex_names
    info.boundaries = boundaries
    info.backup_names = backup_names
    info.scales = scales
    # Beware, the following two numbers are different. The first is the total
    # number of parameters stored in the chain, whereas the second is for
    # plotting purpose only.
    info.number_parameters = len(ref_names)
    info.plotted_parameters = plotted_parameters

    info.centers = centers


def find_maximum_of_likelihood(info):
    """
    Finding the global maximum of likelihood

    min_minus_lkl will be appended with all the maximum likelihoods of files,
    then will be replaced by its own maximum. This way, the global
    maximum likelihood will be used as a reference, and not each chain's
    maximum.
    """
    min_minus_lkl = []
    for chain_file in info.files:
        # cheese will brutally contain everything (- log likelihood) in the
        # file chain_file being scanned.
        # This could potentially be faster with pandas, but is already quite
        # fast
        #
        # This would read the chains including comment lines:
        #cheese = (np.array([float(line.split()[1].strip())
        #                    for line in open(chain_file, 'r')]))
        #
        # This reads the chains excluding comment lines:
        with open(chain_file, 'r') as f:
            cheese = (np.array([float(line.split()[1].strip())
                                for line in ifilterfalse(iscomment,f)]))

        try:
            min_minus_lkl.append(cheese[:].min())
        except ValueError:
            pass
    # beware, it is the min because we are talking about
    # '- log likelihood'
    # Selecting only the true maximum.
    try:
        min_minus_lkl = min(min_minus_lkl)
    except ValueError:
        raise io_mp.AnalyzeError(
            "No decently sized chain was found in the desired folder. " +
            "Please wait to have more accepted point before trying " +
            "to analyze it.")

    info.min_minus_lkl = min_minus_lkl


def remove_bad_points(info):
    """
    Create an array with all the points from the chains, after removing non-markovian, burn-in and fixed fraction

    """
    # spam will brutally contain all the chains with sufficient number of
    # points, after the burn-in was removed.
    spam = list()

    # Recover the longest file name, for pleasing display
    max_name_length = max([len(e) for e in info.files])

    # Total number of steps done:
    steps = 0
    accepted_steps = 0

    # Open the log file
    log = open(info.log_path, 'w')

    for index, chain_file in enumerate(info.files):
        # To improve presentation, and print only once the full path of the
        # analyzed folder, we recover the length of the path name, and
        # create an empty complementary string of this length
        total_length = 18+max_name_length
        empty_length = 18+len(os.path.dirname(chain_file))+1

        basename = os.path.basename(chain_file)
        if index == 0:
            exec "print '--> Scanning file %-{0}s' % chain_file,".format(
                max_name_length)
        else:
            exec "print '%{0}s%-{1}s' % ('', basename),".format(
                empty_length, total_length-empty_length)
        # cheese will brutally contain everything in the chain chain_file being
        # scanned
        #
        # This would read the chains including comment lines:
        #cheese = (np.array([[float(elem) for elem in line.split()]
        #                    for line in open(chain_file, 'r')]))
        #
        # This read the chains excluding comment lines:
        with open(chain_file, 'r') as f:
            cheese = (np.array([[float(elem) for elem in line.split()]
                                for line in ifilterfalse(iscomment,f)]))
        # If the file contains a broken line with a different number of
        # elements, the previous array generation might fail, and will not have
        # the correct shape. Hence the following command will fail. To avoid
        # that, the error is caught.
        try:
            local_min_minus_lkl = cheese[:, 1].min()
        except IndexError:
            raise io_mp.AnalyzeError(
                "Error while scanning %s." % chain_file +
                " This file most probably contains "
                "an incomplete line, rendering the analysis impossible. "
                "I think that the following line(s) is(are) wrong:\n %s" % (
                    '\n '.join(
                        ['-> %s' % line for line in
                         open(chain_file, 'r') if
                         len(line.split()) != len(info.backup_names)+2])))
        line_count = float(sum(1 for line in open(chain_file, 'r')))

        # Logging the information obtained until now.
        number_of_steps = cheese[:, 0].sum()
        log.write("%s\t " % os.path.basename(chain_file))
        log.write(" Number of steps:%d\t" % number_of_steps)
        log.write(" Steps accepted:%d\t" % line_count)
        log.write(" acc = %.2g\t" % (float(line_count)/number_of_steps))
        log.write("min(-loglike) = %.2f\n" % local_min_minus_lkl)
        steps += number_of_steps
        accepted_steps += line_count

        # check if analyze() is called directly by the user, or by the mcmc loop during an updating phase
        try:
            # command_line.update is defined when called by the mcmc loop
            info.update
        except:
            # in case it was not defined (i.e. when analyze() is called directly by user), set it to False
            info.update = 0
        # check if analyze() is called directly by the user, or by the mcmc loop during an updating phase
        try:
            # command_line.adaptive is defined when called by the mcmc loop
            info.adaptive
        except:
            # in case it was not defined (i.e. when analyze() is called directly by user), set it to False
            info.adaptive = 0

        # Removing non-markovian part, burn-in, and fraction= (1 - keep-fraction)
        start = 0
        markovian=0
        try:
            # Read all comments in chains about times when proposal was updated
            # The last of these comments gives the number of lines to be skipped in the files
            if info.markovian and not info.update:
                with open(chain_file, 'r') as f:
                    for line in ifilter(iscomment,f):
                        start = int(line.split()[2])
                markovian = start

            # Remove burn-in, defined as all points until the likelhood reaches min_minus_lkl+LOG_LKL_CUTOFF
            # except when it is run in adaptive mode
            if not info.adaptive:
                while cheese[start, 1] > info.min_minus_lkl+LOG_LKL_CUTOFF:
                        start += 1
            burnin = start-markovian

            # Remove fixed fraction as requested by user (usually not useful if non-markovian is also removed)
            if info.keep_fraction < 1:
                start = start + (1-info.keep_fraction)*(line_count - start)

            print ": Removed",
            if info.markovian:
                print "%d non-markovian points," % markovian,
            print "%d points of burn-in," % burnin,
            if info.keep_fraction < 1:
                print "and first %.0f percent," % (100.*(1-info.keep_fraction)),
            print "keep %d steps" % (line_count-start)

        except IndexError:
            print ': Removed everything: chain not converged'


        # ham contains cheese without the burn-in, if there are any points
        # left (more than 5)
        if np.shape(cheese)[0] > start+5:
            ham = np.copy(cheese[int(start)::])

            # Deal with single file case
            if len(info.files) == 1:
                warnings.warn("Convergence computed for a single file")
                bacon = np.copy(cheese[::3, :])
                egg = np.copy(cheese[1::3, :])
                sausage = np.copy(cheese[2::3, :])

                spam.append(bacon)
                spam.append(egg)
                spam.append(sausage)
                continue

            # Adding resulting table to spam
            spam.append(ham)

    # Test the length of the list
    if len(spam) == 0:
        raise io_mp.AnalyzeError(
            "No decently sized chain was found. " +
            "Please wait a bit to analyze this folder")

    # Applying now new rules for scales, if the name is contained in the
    # referenced names
    for name in info.new_scales.iterkeys():
        try:
            index = info.ref_names.index(name)
            for i in xrange(len(spam)):
                spam[i][:, index+2] *= 1./info.scales[index, index]
        except ValueError:
            # there is nothing to do if the name is not contained in ref_names
            pass

    info.steps = steps
    info.accepted_steps = accepted_steps

    return spam


def compute_mean(mean, spam, total):
    """
    """
    for i in xrange(np.shape(mean)[1]):
        for j in xrange(len(spam)):
            submean = np.sum(spam[j][:, 0]*spam[j][:, i+2])
            mean[j+1, i] = submean / total[j+1]
            mean[0, i] += submean
        mean[0, i] /= total[0]


def compute_variance(var, mean, spam, total):
    """
    """
    for i in xrange(np.shape(var)[1]):
        for j in xrange(len(spam)):
            var[0, i] += np.sum(
                spam[j][:, 0]*(spam[j][:, i+2]-mean[0, i])**2)
            var[j+1, i] = np.sum(
                spam[j][:, 0]*(spam[j][:, i+2]-mean[j+1, i])**2) / \
                (total[j+1]-1)
        var[0, i] /= (total[0]-1)


def compute_covariance_matrix(info):
    """
    """
    covar = np.zeros((len(info.ref_names), len(info.ref_names)))
    for i in xrange(len(info.ref_names)):
        for j in xrange(i, len(info.ref_names)):
            covar[i, j] = (
                info.chain[:, 0]*(
                    (info.chain[:, i+2]-info.mean[i]) *
                    (info.chain[:, j+2]-info.mean[j]))).sum()
            if i != j:
                covar[j, i] = covar[i, j]
    covar /= info.total

    # Removing scale factors in order to store true parameter covariance
    covar = np.dot(info.scales.T, np.dot(covar, info.scales))

    return covar


def adjust_ticks(param, information_instances):
    """
    """
    if len(information_instances) == 1:
        return
    # Recovering all x_range and ticks entries from the concerned information
    # instances
    x_ranges = []
    ticks = []
    for info in information_instances:
        if not info.ignore_param:
            x_ranges.append(info.x_range[info.native_index])
            ticks.append(info.ticks[info.native_index])

    # The new x_range and tick should min/max all the existing ones
    new_x_range = np.array(
        [min([e[0] for e in x_ranges]), max([e[1] for e in x_ranges])])
    temp_ticks = np.array(
        [min([e[0] for e in ticks]), max([e[-1] for e in ticks])])

    new_ticks = np.linspace(temp_ticks[0],
                            temp_ticks[1],
                            info.ticknumber)

    for info in information_instances:
        if not info.ignore_param:
            info.x_range[info.native_index] = new_x_range
            info.ticks[info.native_index] = new_ticks


def store_contour_coordinates(info, name1, name2, contours):
    """docstring"""
    file_name = os.path.join(
        info.folder, 'plots', '{0}_2d_{1}-{2}.dat'.format(
            info.basename, name1, name2))

    with open(file_name, 'w') as plot_file:
        plot_file.write(
            '# contour for confidence level {0}\n'.format(
                info.levels[1]))
        for elem in contours.collections[0].get_paths():
            points = elem.vertices
            for k in range(np.shape(points)[0]):
                plot_file.write("%.8g\t %.8g\n" % (
                    points[k, 0], points[k, 1]))
                # stop to not include the inner contours
                if k != 0:
                    if all(points[k] == points[0]):
                        plot_file.write("\n")
                        break
        plot_file.write("\n\n")
        plot_file.write(
            '# contour for confidence level {0}\n'.format(
                info.levels[0]))
        for elem in contours.collections[1].get_paths():
            points = elem.vertices
            for k in range(np.shape(points)[0]):
                plot_file.write("%.8g\t %.8g\n" % (
                    points[k, 0], points[k, 1]))
                if k != 0:
                    if all(points[k] == points[0]):
                        plot_file.write("\n")
                        break
        plot_file.write("\n\n")

def iscomment(s):
    """
    Define what we call a comment in MontePython chain files
    """
    return s.startswith('#')

class Information(object):
    """
    Hold all information for analyzing runs

    """
    # Counting the number of instances, to choose the color map
    _ids = count(0)
    # Flag checking the absence or presence of the interp1d function
    has_interpolate_module = False

    # Obsolete: Global colormap for the 1d plots. Colours will get chosen from this.
    # Some old versions of matplotlib do not have CMRmap, so the colours will
    # be harcoded
    # Note that, as with the other customisation options, you can specify new
    # values for this in the extra plot_file.
<<<<<<< HEAD
    cm = ['purple','r','g','darkorange','b','k']

    # Define colormaps for the contour plots
    cmaps = [plt.cm.Purples, plt.cm.Reds_r, plt.cm.Greens, plt.cm.Oranges, plt.cm.Blues, plt.cm.gray_r]
    alphas = [1.0, 0.8, 0.6, 0.4,0.3,0.2]
=======
    #cm = ['k','purple','r','g','darkorange','b']

    # Define default colormaps and transparencies for the contour plots
    cmaps = [plt.cm.Reds, plt.cm.Blues, plt.cm.Greens, plt.cm.Greys, plt.cm.Purples, plt.cm.Oranges]
    alphas = [1.0, 0.9, 0.8, 0.7, 0.6, 0.5]
>>>>>>> 73a19a8b

    def __init__(self, command_line, other=None):
        """
        The following initialization creates the three tables that can be
        customized in an extra plot_file (see :mod:`parser_mp`).

        Parameters
        ----------
        command_line : Namespace
            it contains the initialised command line arguments
        """
        self.to_change = {}
        """
        Dictionary whose keys are the old parameter names, and values are the
        new ones. For instance :code:`{'beta_plus_lambda':'beta+lambda'}`

        """
        self.to_plot = []
        """
        Array of names of parameters to plot. If left empty, all will be
        plotted.

        .. warning::
            If you changed a parameter name with :attr:`to_change`, you need to
            give the new name to this array

        """
        self.new_scales = {}
        """
        Dictionary that redefines some scales. The keys will be the parameter
        name, and the value its scale.

        """

        # Assign a unique id to this instance
        self.id = self._ids.next()

        # Defining the sigma contours (1, 2 and 3-sigma)
        self.levels = np.array([68.26, 95.4, 99.7])/100.

        # Follows a bunch of initialisation to provide default members
        self.ref_names, self.backup_names = [], []
        self.scales, self.plotted_parameters = [], []
        self.spam = []

        # Store directly all information from the command_line object into this
        # instance, except the protected members (begin and end with __)
        for elem in dir(command_line):
            if elem.find('__') == -1:
                setattr(self, elem, getattr(command_line, elem))

        # initialise the legend flags
        self.plot_legend_1d = None
        self.plot_legend_2d = None

        # initialize the legend size to be the same as fontsize, but can be
        # altered in the extra file
        self.legendsize = self.fontsize
        self.legendnames = []

        cmaps = [plt.cm.Reds, plt.cm.Blues, plt.cm.Greens, plt.cm.Purples, plt.cm.Oranges, plt.cm.Greys]

        # Read a potential file describing changes to be done for the parameter
        # names, and number of paramaters plotted (can be let empty, all will
        # then be plotted), but also the style of the plot. Note that this
        # overrides the command line options
        if command_line.optional_plot_file:
            plot_file_vars = {'info': self,'plt': plt}
            execfile(command_line.optional_plot_file, plot_file_vars)

        # check and store keep_fraction
        if command_line.keep_fraction<=0 or command_line.keep_fraction>1:
            raise io_mp.AnalyzeError("after --keep-fraction you should pass a float >0 and <=1")
        self.keep_fraction = command_line.keep_fraction

    def remap_parameters(self, spam):
        """
        Perform substitutions of parameters for analyzing

        .. note::

            for arbitrary combinations of parameters, the prior will not
            necessarily be flat.

        """
        if hasattr(self, 'redefine'):
            for key, value in self.redefine.iteritems():
                # Check that the key was an original name
                if key in self.backup_names:
                    print ' /|\  Transforming', key, 'into', value
                    # We recover the indices of the key
                    index_to_change = self.backup_names.index(key)+2
                    print('/_o_\ The new variable will be called ' +
                          self.ref_names[self.backup_names.index(key)])
                    # Recover all indices of all variables present in the
                    # remapping
                    variable_names = [elem for elem in self.backup_names if
                                      value.find(elem) != -1]
                    indices = [self.backup_names.index(name)+2 for name in
                               variable_names]
                    # Now loop over all files in spam
                    for i in xrange(len(spam)):
                        # Assign variables to their values
                        for index, name in zip(indices, variable_names):
                            exec("%s = spam[i][:, %i]" % (name, index))
                        # Assign to the desired index the combination
                        exec("spam[i][:, %i] = %s" % (index_to_change, value))

    def define_ticks(self):
        """
        """
        self.max_values = self.chain[:, 2:].max(axis=0)
        self.min_values = self.chain[:, 2:].min(axis=0)
        self.span = (self.max_values-self.min_values)
        # Define the place of ticks, given the number of ticks desired, stored
        # in conf.ticknumber
        self.ticks = np.array(
            [np.linspace(self.min_values[i]+self.span[i]*0.1,
                         self.max_values[i]-self.span[i]*0.1,
                         self.ticknumber) for i in range(len(self.span))])
        # Define the x range (ticks start not exactly at the range boundary to
        # avoid display issues)
        self.x_range = np.array((self.min_values, self.max_values)).T

        # In case the exploration hit a boundary (as defined in the parameter
        # file), at the level of precision defined by the number of bins, the
        # ticks and x_range should be altered in order to display this
        # meaningful number instead.
        for i in range(np.shape(self.ticks)[0]):
            x_range = self.x_range[i]
            bounds = self.boundaries[i]
            # Left boundary
            if bounds[0] is not None:
                if abs(x_range[0]-bounds[0]) < self.span[i]/self.bins:
                    self.ticks[i][0] = bounds[0]
                    self.x_range[i][0] = bounds[0]
            # Right boundary
            if bounds[-1] is not None:
                if abs(x_range[-1]-bounds[-1]) < self.span[i]/self.bins:
                    self.ticks[i][-1] = bounds[-1]
                    self.x_range[i][-1] = bounds[-1]

    def write_information_files(self):

        # Store in info_names only the tex_names that were plotted, for this
        # instance, and in indices the corresponding list of indices. It also
        # removes the $ signs, for clarity
        self.info_names = [
            name for index, name in enumerate(self.tex_names) if
            self.ref_names[index] in self.plotted_parameters]
        self.indices = [self.tex_names.index(name) for name in self.info_names]
        self.tex_names = [name for index, name in enumerate(self.tex_names) if
            self.ref_names[index] in self.plotted_parameters]
        self.info_names = [name.replace('$', '') for name in self.info_names]

        # Define the bestfit array
        self.bestfit = np.zeros(len(self.ref_names))
        for i in xrange(len(self.ref_names)):
            self.bestfit[i] = self.chain[self.sorted_indices[0], :][2+i]

        # Write down to the .h_info file all necessary information
        self.write_h_info()
        self.write_v_info()
        self.write_tex()

    def write_h_info(self):

        with open(self.h_info_path, 'w') as h_info:
            h_info.write(' param names\t:  ')
            for name in self.info_names:
                h_info.write("%-14s" % name)

            write_h(h_info, self.indices, 'R-1 values', '% .6f', self.R)
            write_h(h_info, self.indices, 'Best Fit  ', '% .6e', self.bestfit)
            write_h(h_info, self.indices, 'mean      ', '% .6e', self.mean)
            write_h(h_info, self.indices, 'sigma     ', '% .6e',
                    (self.bounds[:, 0, 1]-self.bounds[:, 0, 0])/2.)
            h_info.write('\n')
            write_h(h_info, self.indices, '1-sigma - ', '% .6e',
                    self.bounds[:, 0, 0])
            write_h(h_info, self.indices, '1-sigma + ', '% .6e',
                    self.bounds[:, 0, 1])
            write_h(h_info, self.indices, '2-sigma - ', '% .6e',
                    self.bounds[:, 1, 0])
            write_h(h_info, self.indices, '2-sigma + ', '% .6e',
                    self.bounds[:, 1, 1])
            write_h(h_info, self.indices, '3-sigma - ', '% .6e',
                    self.bounds[:, 2, 0])
            write_h(h_info, self.indices, '3-sigma + ', '% .6e',
                    self.bounds[:, 2, 1])

            # bounds
            h_info.write('\n')
            write_h(h_info, self.indices, '1-sigma > ', '% .6e',
                    self.mean+self.bounds[:, 0, 0])
            write_h(h_info, self.indices, '1-sigma < ', '% .6e',
                    self.mean+self.bounds[:, 0, 1])
            write_h(h_info, self.indices, '2-sigma > ', '% .6e',
                    self.mean+self.bounds[:, 1, 0])
            write_h(h_info, self.indices, '2-sigma < ', '% .6e',
                    self.mean+self.bounds[:, 1, 1])
            write_h(h_info, self.indices, '3-sigma > ', '% .6e',
                    self.mean+self.bounds[:, 2, 0])
            write_h(h_info, self.indices, '3-sigma < ', '% .6e',
                    self.mean+self.bounds[:, 2, 1])

    def write_v_info(self):
        """Write vertical info file"""
        with open(self.v_info_path, 'w') as v_info:
            v_info.write('%-15s\t:  %-11s' % ('param names', 'R-1'))
            v_info.write(' '.join(['%-11s' % elem for elem in [
                'Best fit', 'mean', 'sigma', '1-sigma -', '1-sigma +',
                '2-sigma -', '2-sigma +', '1-sigma >', '1-sigma <',
                '2-sigma >', '2-sigma <']]))
            for index, name in zip(self.indices, self.info_names):
                v_info.write('\n%-15s\t: % .4e' % (name, self.R[index]))
                v_info.write(' '.join(['% .4e' % elem for elem in [
                    self.bestfit[index], self.mean[index],
                    (self.bounds[index, 0, 1]-self.bounds[index, 0, 0])/2.,
                    self.bounds[index, 0, 0], self.bounds[index, 0, 1],
                    self.bounds[index, 1, 0], self.bounds[index, 1, 1],
                    self.mean[index]+self.bounds[index, 0, 0],
                    self.mean[index]+self.bounds[index, 0, 1],
                    self.mean[index]+self.bounds[index, 1, 0],
                    self.mean[index]+self.bounds[index, 1, 1]]]))

    def write_tex(self):
        """Write a tex table containing the main results """
        with open(self.tex_path, 'w') as tex:
            tex.write("\\begin{tabular}{|l|c|c|c|c|} \n \\hline \n")
            tex.write("Param & best-fit & mean$\pm\sigma$ ")
            tex.write("& 95\% lower & 95\% upper \\\\ \\hline \n")
            for index, name in zip(self.indices, self.tex_names):
                tex.write("%s &" % name)
                tex.write("$%.4g$ & $%.4g_{%.2g}^{+%.2g}$ " % (
                    self.bestfit[index], self.mean[index],
                    self.bounds[index, 0, 0], self.bounds[index, 0, 1]))
                tex.write("& $%.4g$ & $%.4g$ \\\\ \n" % (
                    self.mean[index]+self.bounds[index, 1, 0],
                    self.mean[index]+self.bounds[index, 1, 1]))

            tex.write("\\hline \n \\end{tabular} \\\\ \n")
            tex.write("$-\ln{\cal L}_\mathrm{min} =%.6g$, " % (
                self.min_minus_lkl))
            tex.write("minimum $\chi^2=%.4g$ \\\\ \n" % (
                self.min_minus_lkl*2.))<|MERGE_RESOLUTION|>--- conflicted
+++ resolved
@@ -1832,19 +1832,11 @@
     # be harcoded
     # Note that, as with the other customisation options, you can specify new
     # values for this in the extra plot_file.
-<<<<<<< HEAD
-    cm = ['purple','r','g','darkorange','b','k']
-
-    # Define colormaps for the contour plots
-    cmaps = [plt.cm.Purples, plt.cm.Reds_r, plt.cm.Greens, plt.cm.Oranges, plt.cm.Blues, plt.cm.gray_r]
-    alphas = [1.0, 0.8, 0.6, 0.4,0.3,0.2]
-=======
     #cm = ['k','purple','r','g','darkorange','b']
 
     # Define default colormaps and transparencies for the contour plots
     cmaps = [plt.cm.Reds, plt.cm.Blues, plt.cm.Greens, plt.cm.Greys, plt.cm.Purples, plt.cm.Oranges]
     alphas = [1.0, 0.9, 0.8, 0.7, 0.6, 0.5]
->>>>>>> 73a19a8b
 
     def __init__(self, command_line, other=None):
         """
