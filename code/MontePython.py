--- conflicted
+++ resolved
@@ -117,15 +117,10 @@
                 "You did not provide a number of steps, neither via " +
                 "command line, nor in %s" % command_line.param)
 
-<<<<<<< HEAD
     # Creating the file that will contain the chain, only with Metropolis
     # Hastings
     if command_line.method == 'MH':
-        io_mp.create_output_files(command_line, Data)
-=======
-    # Creating the file that will contain the chain
-    io_mp.create_output_files(command_line, data)
->>>>>>> 2f62c005
+        io_mp.create_output_files(command_line, data)
 
     # If there is a conflict between the log.param value and the .conf file,
     # exiting.
@@ -174,12 +169,8 @@
     sampler.run(cosmo, data, command_line)
 
     # Closing up the file
-<<<<<<< HEAD
     if command_line.method == 'MH':
-        Data.out.close()
-=======
-    data.out.close()
->>>>>>> 2f62c005
+        data.out.close()
 
 
 #-----------------MAIN-CALL---------------------------------------------
